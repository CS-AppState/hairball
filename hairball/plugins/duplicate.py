--- conflicted
+++ resolved
@@ -21,13 +21,8 @@
             for duplicate in self.list_duplicate:
                 print(duplicate)
 
-<<<<<<< HEAD
-    def analyze(self, scratch):
+    def analyze(self, scratch, **kwargs):
         """Run and return the results from the DuplicateScripts plugin.
-=======
-    def analyze(self, scratch, **kwargs):
-        """Run and return the results from the DuplicateChecks plugin.
->>>>>>> 24f41d22
 
         Only takes into account scripts with more than 3 blocks.
 
